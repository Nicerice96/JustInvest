# justInvest

justInvest is a simple terminal program that uses advanced security to make sure you can Bank safely! 

# How to Run

you may run the application via on the VM via: 

## TERMINAL:

<<<<<<< HEAD
=======
### Financial Operations 📈📊
- Users can perform various financial operations based on their permissions, such as viewing and modifying their portfolios, checking balances, and accessing financial advisor or planner contact details.

## Installation and Setup ⚠️

### Dependencies
- `bcrypt` library for password hashing
- `enum` and `typing` for type definitions
- `datetime` for time-related operations

### Installation 🔨
To install the necessary dependencies, run the following command in your terminal (this was not necessary on the VM for some reason):
```bash
pip install bcrypt
>>>>>>> e2120264
```
python3 main.py
```

# Note!
You have to register as a user (it will prompt you as to which type of user you want to be) in order to be able to login, you will see a text file appear in the project directory, that is where the inforamtion is stored. Some of the information is public, some of it is private (using salt and pepper as well as hashing schemes) : The security measures are discussed in the project write up.

Thanks!


<|MERGE_RESOLUTION|>--- conflicted
+++ resolved
@@ -8,23 +8,7 @@
 
 ## TERMINAL:
 
-<<<<<<< HEAD
-=======
-### Financial Operations 📈📊
-- Users can perform various financial operations based on their permissions, such as viewing and modifying their portfolios, checking balances, and accessing financial advisor or planner contact details.
 
-## Installation and Setup ⚠️
-
-### Dependencies
-- `bcrypt` library for password hashing
-- `enum` and `typing` for type definitions
-- `datetime` for time-related operations
-
-### Installation 🔨
-To install the necessary dependencies, run the following command in your terminal (this was not necessary on the VM for some reason):
-```bash
-pip install bcrypt
->>>>>>> e2120264
 ```
 python3 main.py
 ```
